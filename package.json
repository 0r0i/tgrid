--- conflicted
+++ resolved
@@ -6,11 +6,7 @@
     "email": "samchon@samchon.org",
     "url": "http://samchon.org"
   },
-<<<<<<< HEAD
-  "version": "0.0.23",
-=======
-  "version": "0.1.0-dev.20181206",
->>>>>>> e40abd96
+  "version": "0.0.24",
   "main": "index.js",
   "typings": "index.d.ts",
   "scripts": {
